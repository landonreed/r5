--- conflicted
+++ resolved
@@ -32,11 +32,6 @@
 import org.slf4j.Logger;
 import org.slf4j.LoggerFactory;
 
-<<<<<<< HEAD
-import javax.servlet.http.HttpServletResponse;
-import java.io.*;
-=======
->>>>>>> efdb3ef9
 import java.util.*;
 import java.time.LocalDate;
 
@@ -654,11 +649,7 @@
             Float fromLon = request.queryMap("fromLon").floatValue();
             String queryMode = request.queryParams("mode");
 
-            ResultEnvelope result = calculateIsochrone(transportNetwork,
-                makeClusterRequest(transportNetwork,
-                    fromLat,
-                    fromLon,
-                    queryMode));
+            ResultEnvelope result = calculateIsochrone(transportNetwork, fromLat, fromLon, queryMode);
 
             return result.avgCase.writeGrid();
         });
