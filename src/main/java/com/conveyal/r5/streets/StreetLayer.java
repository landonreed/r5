--- conflicted
+++ resolved
@@ -217,12 +217,10 @@
         }
 
         LOG.info("Done making street edges.");
-<<<<<<< HEAD
+
         LOG.info("Made {} vertices and {} edges.", vertexStore.getVertexCount(), edgeStore.nEdges);
-=======
-        LOG.info("Made {} vertices and {} edges.", vertexStore.nVertices, edgeStore.nEdges);
         LOG.info("Found {} P+R node candidates", parkAndRideNodes.size());
->>>>>>> 652fcfb7
+
 
         // need edge lists to apply intersection costs
         buildEdgeLists();
@@ -381,7 +379,7 @@
             v.seek(vidx);
             v.setFlag(VertexStore.VertexFlag.PARK_AND_RIDE);
 
-            int target = getOrCreateVertexNear(node.getLat(), node.getLon(), 500);
+            int target = getOrCreateVertexNear(node.getLat(), node.getLon(), 500, true);
             EdgeStore.Edge created = edgeStore.addStreetPair(vidx, target, 1, -1);
 
             // allow link edges to be traversed by all, access is controlled by connected edges
@@ -590,18 +588,11 @@
     }
 
     /**
-<<<<<<< HEAD
      * Find an existing street vertex near the supplied coordinates, or create a new one if there are no vertices
      * near enough.
-=======
-     * Create a street-layer vertex representing a transit stop.
-     * Connect that new vertex to the street network if possible.
-     * The vertex will be created and assigned an index whether or not it is successfully linked.
-     *
      * This uses {@link #findSplit(double, double, double)} and {@link Split} which need filled spatialIndex
      * In other works {@link #indexStreets()} needs to be called before this is used. Otherwise no near vertex is found.
      *
->>>>>>> 652fcfb7
      * TODO maybe use X and Y everywhere for fixed point, and lat/lon for double precision degrees.
      * TODO maybe move this into Split.perform(), store streetLayer ref in Split.
      * @param lat latitude in floating point geographic (not fixed point) degrees.
@@ -618,19 +609,8 @@
             // No linking site was found within range.
             return -1;
         }
-<<<<<<< HEAD
         // We have a linking site on a street edge. Find or make a suitable vertex at that site.
         // It is not necessary to retain the original Edge cursor object inside findSplit, one object instantiation is harmless.
-=======
-
-        return splitEdge(split);
-    }
-
-    /** perform destructive splitting of edges */
-    public int splitEdge(Split split) {
-        // We have a linking site. Find or make a suitable vertex at that site.
-        // Retaining the original Edge cursor object inside findSplit is not necessary, one object creation is harmless.
->>>>>>> 652fcfb7
         EdgeStore.Edge edge = edgeStore.getCursor(split.edge);
 
         // Check for cases where we don't need to create a new vertex:
@@ -645,7 +625,6 @@
             }
         }
 
-<<<<<<< HEAD
         // The split is somewhere along a street away from an existing intersection vertex. Make a new splitter vertex.
         int newVertexIndex = vertexStore.addVertexFixed((int) split.fLat, (int) split.fLon);
         int oldToVertex = edge.getToVertex(); // Grab this value before potentially modifying the existing edge.
@@ -659,16 +638,40 @@
         } else {
             // Preserve the existing edge pair, creating a new edge pair to lead up to the split.
             // The new edge will be added to the edge lists later (the edge lists are a transient index).
-            EdgeStore.Edge newEdge0 = edgeStore.addStreetPair(edge.getFromVertex(), newVertexIndex, split.distance0_mm);
+            EdgeStore.Edge newEdge0 = edgeStore.addStreetPair(edge.getFromVertex(), newVertexIndex, split.distance0_mm, edge.getOSMID());
             spatialIndex.insert(newEdge0.getEnvelope(), newEdge0.edgeIndex);
             // Copy the flags and speeds for both directions, making the new edge like the existing one.
             newEdge0.copyPairFlagsAndSpeeds(edge);
         }
         // Make a second new bidirectional edge pair after the split and add it to the spatial index.
         // The new edge will be added to the edge lists later (the edge lists are a transient index).
-        EdgeStore.Edge newEdge1 = edgeStore.addStreetPair(newVertexIndex, oldToVertex, split.distance1_mm);
+        EdgeStore.Edge newEdge1 = edgeStore.addStreetPair(newVertexIndex, oldToVertex, split.distance1_mm, edge.getOSMID());
         spatialIndex.insert(newEdge1.getEnvelope(), newEdge1.edgeIndex);
-=======
+        // Copy the flags and speeds for both directions, making the new edge like the existing one.
+        newEdge1.copyPairFlagsAndSpeeds(edge);
+
+        // Return the splitter vertex ID
+        return newVertexIndex;
+    }
+
+    /** perform destructive splitting of edges
+     * FIXME: currently used only in P+R it should probably be changed to use getOrCreateVertexNear */
+    public int splitEdge(Split split) {
+        // We have a linking site. Find or make a suitable vertex at that site.
+        // Retaining the original Edge cursor object inside findSplit is not necessary, one object creation is harmless.
+        EdgeStore.Edge edge = edgeStore.getCursor(split.edge);
+
+        // Check for cases where we don't need to create a new vertex (the edge is reached end-wise)
+        if (split.distance0_mm < SNAP_RADIUS_MM || split.distance1_mm < SNAP_RADIUS_MM) {
+            if (split.distance0_mm < split.distance1_mm) {
+                // Very close to the beginning of the edge.
+                return edge.getFromVertex();
+            } else {
+                // Very close to the end of the edge.
+                return edge.getToVertex();
+            }
+        }
+
         // The split is somewhere away from an existing intersection vertex. Make a new vertex.
         int newVertexIndex = vertexStore.addVertexFixed((int)split.fLat, (int)split.fLon);
 
@@ -684,12 +687,11 @@
         EdgeStore.Edge newEdge = edgeStore.addStreetPair(newVertexIndex, oldToVertex, split.distance1_mm, edge.getOSMID());
         spatialIndex.insert(newEdge.getEnvelope(), newEdge.edgeIndex);
 
->>>>>>> 652fcfb7
         // Copy the flags and speeds for both directions, making the new edge like the existing one.
-        newEdge1.copyPairFlagsAndSpeeds(edge);
-
-        // Return the splitter vertex ID
+        newEdge.copyPairFlagsAndSpeeds(edge);
+
         return newVertexIndex;
+        // TODO store street-to-stop distance in a table in TransitLayer. This also allows adjusting for subway entrances etc.
     }
 
     /**
@@ -711,7 +713,7 @@
     public int createAndLinkVertex (double lat, double lon, double radiusMeters, boolean destructive) {
         int stopVertex = vertexStore.addVertex(lat, lon);
         int streetVertex = getOrCreateVertexNear(lat, lon, radiusMeters, destructive);
-        EdgeStore.Edge e = edgeStore.addStreetPair(stopVertex, streetVertex, 1); // TODO maybe link edges should have a length.
+        EdgeStore.Edge e = edgeStore.addStreetPair(stopVertex, streetVertex, 1, -1); // TODO maybe link edges should have a length.
 
         // all permissions true, permissions are controlled by whatever leads into this edge.
         e.setFlag(EdgeStore.EdgeFlag.ALLOWS_PEDESTRIAN);
@@ -853,8 +855,6 @@
         return outgoingEdges;
     }
 
-<<<<<<< HEAD
-=======
     public void associateBikeSharing(TNBuilderConfig tnBuilderConfig, int radiusMeters) {
         LOG.info("Builder file:{}", tnBuilderConfig.bikeRentalFile);
         BikeRentalBuilder bikeRentalBuilder = new BikeRentalBuilder(new File(tnBuilderConfig.bikeRentalFile));
@@ -863,7 +863,7 @@
         LOG.info("Bike rental stations:{}", bikeRentalStations.size());
         int numAddedStations = 0;
         for (BikeRentalStation bikeRentalStation: bikeRentalStations) {
-            int streetVertexIndex = getOrCreateVertexNear(bikeRentalStation.lat, bikeRentalStation.lon, radiusMeters);
+            int streetVertexIndex = getOrCreateVertexNear(bikeRentalStation.lat, bikeRentalStation.lon, radiusMeters, true);
             if (streetVertexIndex > -1) {
                 numAddedStations++;
                 VertexStore.Vertex vertex = vertexStore.getCursor(streetVertexIndex);
@@ -877,5 +877,4 @@
         LOG.info("Added {} out of {} stations ratio:{}", numAddedStations, bikeRentalStations.size(), numAddedStations/bikeRentalStations.size());
 
     }
->>>>>>> 652fcfb7
 }