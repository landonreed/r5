--- conflicted
+++ resolved
@@ -16,8 +16,6 @@
 import com.conveyal.r5.labeling.TypeOfEdgeLabeler;
 import com.conveyal.r5.labeling.USTraversalPermissionLabeler;
 import com.conveyal.r5.point_to_point.builder.TNBuilderConfig;
-<<<<<<< HEAD
-import com.conveyal.r5.profile.Mode;
 import com.conveyal.r5.streets.EdgeStore.Edge;
 import com.conveyal.r5.transit.TransitLayer;
 import com.conveyal.r5.transit.TransportNetwork;
@@ -26,10 +24,7 @@
 import com.vividsolutions.jts.geom.Geometry;
 import com.vividsolutions.jts.geom.LineString;
 import com.vividsolutions.jts.geom.Point;
-=======
 import com.conveyal.r5.profile.StreetMode;
-import com.vividsolutions.jts.geom.*;
->>>>>>> f5b4cdae
 import gnu.trove.list.TIntList;
 import gnu.trove.list.array.TIntArrayList;
 import gnu.trove.map.TIntIntMap;
@@ -40,16 +35,11 @@
 import gnu.trove.map.hash.TLongIntHashMap;
 import gnu.trove.set.TIntSet;
 import gnu.trove.set.hash.TIntHashSet;
-<<<<<<< HEAD
-=======
-import com.conveyal.r5.transit.TransitLayer;
->>>>>>> f5b4cdae
 import org.slf4j.Logger;
 import org.slf4j.LoggerFactory;
 
 import java.io.File;
 import java.io.Serializable;
-<<<<<<< HEAD
 import java.util.ArrayList;
 import java.util.Arrays;
 import java.util.Collections;
@@ -58,10 +48,8 @@
 import java.util.Locale;
 import java.util.Map;
 import java.util.Random;
-=======
 import java.util.*;
 import java.util.stream.Collectors;
->>>>>>> f5b4cdae
 import java.util.stream.LongStream;
 
 /**
@@ -469,15 +457,10 @@
             v.seek(vidx);
             v.setFlag(VertexStore.VertexFlag.PARK_AND_RIDE);
 
-<<<<<<< HEAD
-            int target = getOrCreateVertexNear(node.getLat(), node.getLon());
-            EdgeStore.Edge created = edgeStore.addStreetPair(vidx, target, 1, -1);
-=======
             ParkRideParking parkRideParking = new ParkRideParking(vidx, node.getLat(), node.getLon(), node);
             parkRideLocationsMap.put(vidx, parkRideParking);
 
-            int targetWalking = getOrCreateVertexNear(node.getLat(), node.getLon(), 500, true,
-                StreetMode.WALK);
+            int targetWalking = getOrCreateVertexNear(node.getLat(), node.getLon(), StreetMode.WALK);
             EdgeStore.Edge created = edgeStore.addStreetPair(vidx, targetWalking, 1, -1);
 
             // allow link edges to be traversed by all, access is controlled by connected edges
@@ -495,14 +478,12 @@
             created.setFlag(EdgeStore.EdgeFlag.ALLOWS_WHEELCHAIR);
             created.setFlag(EdgeStore.EdgeFlag.LINK);
 
-            int targetDriving = getOrCreateVertexNear(node.getLat(), node.getLon(), 500, true,
-                StreetMode.CAR);
+            int targetDriving = getOrCreateVertexNear(node.getLat(), node.getLon(), StreetMode.CAR);
             //If both CAR and WALK links would connect to the same edge we can skip new useless edge
             if (targetDriving == targetWalking) {
                 continue;
             }
             created = edgeStore.addStreetPair(vidx, targetDriving, 1, -1);
->>>>>>> f5b4cdae
 
             // allow link edges to be traversed by all, access is controlled by connected edges
             created.setFlag(EdgeStore.EdgeFlag.ALLOWS_BIKE);
@@ -1065,24 +1046,12 @@
      * TODO maybe move this into Split.perform(), store streetLayer ref in Split.
      * @param lat latitude in floating point geographic (not fixed point) degrees.
      * @param lon longitude in floating point geographic (not fixed point) degrees.
-<<<<<<< HEAD
-     * @return the index of a street vertex very close to the supplied location,
-     *         or -1 if no such vertex could be found or created.
-     */
-    public int getOrCreateVertexNear (double lat, double lon) {
-        Split split = findSplit(lat, lon, LINK_RADIUS_METERS);
-=======
-     * @param radiusMeters the radius of a circle in meters within which to search for nearby streets.
-     * @param destructive if this is true, allow the street splitting process to change existing edge geometries.
-     *                    Set to false when performing a temporary modification that must be reversible.
      * @param streetMode Link to edges which have permission for StreetMode
      * @return the index of a street vertex very close to the supplied location,
      *         or -1 if no such vertex could be found or created.
      */
-    public int getOrCreateVertexNear(double lat, double lon, double radiusMeters,
-        boolean destructive, StreetMode streetMode) {
-        Split split = findSplit(lat, lon, radiusMeters, streetMode);
->>>>>>> f5b4cdae
+    public int getOrCreateVertexNear(double lat, double lon, StreetMode streetMode) {
+        Split split = findSplit(lat, lon, LINK_RADIUS_METERS, streetMode);
         if (split == null) {
             // No linking site was found within range.
             return -1;
@@ -1201,32 +1170,18 @@
      */
     public int createAndLinkVertex (double lat, double lon) {
         int stopVertex = vertexStore.addVertex(lat, lon);
-<<<<<<< HEAD
-        int streetVertex = getOrCreateVertexNear(lat, lon);
+        int streetVertex = getOrCreateVertexNear(lat, lon, StreetMode.WALK);
         if (streetVertex == -1) {
             return -1; // Unlinked
         }
+
         // TODO give link edges a length.
         // Set OSM way ID is -1 because this edge is not derived from any OSM way.
         Edge e = edgeStore.addStreetPair(stopVertex, streetVertex, 1, -1);
+
         // Allow all modes to traverse street-to-transit link edges.
         // In practice, mode permissions will be controlled by whatever street edges lead up to these link edges.
         e.allowAllModes(); // forward edge
-=======
-        int streetVertex = getOrCreateVertexNear(lat, lon, radiusMeters, destructive,
-            StreetMode.WALK);
-
-        // unlinked
-        if (streetVertex == -1) return -1;
-
-        EdgeStore.Edge e = edgeStore.addStreetPair(stopVertex, streetVertex, 1, -1); // TODO maybe link edges should have a length.
-
-        // all permissions true, permissions are controlled by whatever leads into this edge.
-        e.setFlag(EdgeStore.EdgeFlag.ALLOWS_PEDESTRIAN);
-        e.setFlag(EdgeStore.EdgeFlag.ALLOWS_BIKE);
-        e.setFlag(EdgeStore.EdgeFlag.ALLOWS_CAR);
-        e.setFlag(EdgeStore.EdgeFlag.ALLOWS_WHEELCHAIR);
->>>>>>> f5b4cdae
         e.advance();
         e.allowAllModes(); // backward edge
         return stopVertex;
@@ -1249,13 +1204,8 @@
      * @param lon longitude in floating point geographic coordinates (not fixed point int coordinates)
      * @return a Split object representing a point along a sub-segment of a specific edge, or null if there are no streets nearby.
      */
-<<<<<<< HEAD
-    public Split findSplit(double lat, double lon, double radiusMeters, Mode mode) {
-        return Split.find(lat, lon, radiusMeters, this, mode);
-=======
     public Split findSplit(double lat, double lon, double radiusMeters, StreetMode streetMode) {
-        return Split.find (lat, lon, radiusMeters, this, streetMode);
->>>>>>> f5b4cdae
+        return Split.find(lat, lon, radiusMeters, this, streetMode);
     }
 
     /**
@@ -1401,12 +1351,7 @@
         LOG.info("Bike rental stations:{}", bikeRentalStations.size());
         int numAddedStations = 0;
         for (BikeRentalStation bikeRentalStation: bikeRentalStations) {
-<<<<<<< HEAD
-            int streetVertexIndex = getOrCreateVertexNear(bikeRentalStation.lat, bikeRentalStation.lon);
-=======
-            int streetVertexIndex = getOrCreateVertexNear(bikeRentalStation.lat, bikeRentalStation.lon, radiusMeters, true,
-                StreetMode.WALK);
->>>>>>> f5b4cdae
+            int streetVertexIndex = getOrCreateVertexNear(bikeRentalStation.lat, bikeRentalStation.lon, StreetMode.WALK);
             if (streetVertexIndex > -1) {
                 numAddedStations++;
                 VertexStore.Vertex vertex = vertexStore.getCursor(streetVertexIndex);
