package com.conveyal.r5.streets;

import com.conveyal.r5.api.util.LegMode;
import com.conveyal.r5.profile.StreetMode;
import com.conveyal.r5.profile.ProfileRequest;
import com.conveyal.r5.transit.TransitLayer;
import com.conveyal.r5.util.TIntObjectHashMultimap;
import com.conveyal.r5.util.TIntObjectMultimap;
import gnu.trove.iterator.TIntIterator;
import gnu.trove.list.TIntList;
import gnu.trove.list.array.TIntArrayList;
import gnu.trove.map.TIntIntMap;
import gnu.trove.map.TIntObjectMap;
import gnu.trove.map.hash.TIntIntHashMap;
import gnu.trove.map.hash.TIntObjectHashMap;
import org.slf4j.Logger;
import org.slf4j.LoggerFactory;

import java.io.*;
import java.util.*;

/**
 * This routes over the street layer of a TransitNetwork.
 * It is a throw-away calculator object that retains routing state and after the search is finished.
 * Additional functions are called to retrieve the routing results from that state.
 */
public class StreetRouter {

    private static final Logger LOG = LoggerFactory.getLogger(StreetRouter.class);

    private static final boolean DEBUG_OUTPUT = false;

    public static final int ALL_VERTICES = -1;

    public final StreetLayer streetLayer;

    /**
     *  What search radius is used in {@link Split#find(double, double, double, StreetLayer, StreetMode)}
     *  @default: 300 m
     */
    public int searchRadius = 300;

    // TODO don't hardwire drive-on-right
    private TurnCostCalculator turnCostCalculator;

    /**
     * It uses all nonzero limit as a limit whichever gets hit first
     * For example if distanceLimitMeters > 0 it is used as a limit. But if it isn't
     * timeLimitSeconds is used if it is bigger then 0. If both limits are 0 or both are set
     * warning is shown and both are used.
     */
    public int distanceLimitMeters = 0;
    public int timeLimitSeconds = 0;

    /**
     * Store the best state at the end of each edge. We store states at the ends of edges, rather than at vertices, so
     * that we can apply turn costs. You can't apply turn costs (which are vertex costs) when you are storing a single state
     * per vertex, because the vertex cost is not applied until leaving the vertex. This means that a state that must make
     * an expensive U-turn to reach the destination may beat out a state that is slightly less costly _at that vertex_ but
     * will complete the search with a cheap straight-through movement. We use the ends rather than the beginnings of edges
     * to avoid state proliferation (otherwise after traversing an edge you'd have to create states, many of which would
     * be dominated pretty quickly, for every outgoing edge at the to vertex).
     *
     * Storing states per edge is mathematically equivalent to creating a so-called edge-based graph in which all of the
     * street segments have been represented as nodes and all of the intersections/turn possibilities as edges, but that
     * is a very theoretical view and creates a semantic nightmare because it's hard to think about nodes that represent
     * things with dimension (not to mention never being sure whether you're talking about the original, standard graph
     * or the transformed, edge-based graph). We had a nightmarish time trying to keep this straight in OTP, and eventually
     * removed it. Using edge-based graphs to represent turn costs/restrictions is documented at http://geo.fsv.cvut.cz/gdata/2013/pin2/d/dokumentace/line_graph_teorie.pdf
     *
     * This would seem to obviate the need to have incomparable states at all, but it in fact does not, because of the existence
     * of complex turn restrictions that have via ways. This could be a simple U-turn on a dual carriageway, but could also be
     * something more complex (no right turn after left &c.). In these cases, we still have to have incomparable states when
     * we are partway through the restriction.
     *
     * When determining the weight at a vertex, one should just grab all the incoming edges, and take the minimum. However,
     * it's a bit more complicated to properly determine the time/weight at a split, because of turn costs. Suppose that
     * the best state at a particular vertex require a left turn onto the split edge; it is important to apply that left
     * turn costs. Even more important is to make sure that the split edge is not the end of a restricted turn; if it is,
     * one must reach the split via an alternate state.
     */
    // TODO we might be able to make this more efficient by taking advantage of the fact that we almost always have a
    // single state per edge (the only time we don't is when we're in the middle of a turn restriction).
    TIntObjectMultimap<State> bestStatesAtEdge = new TIntObjectHashMultimap<>();

    PriorityQueue<State> queue = new PriorityQueue<>((s0, s1) -> s0.weight - s1.weight);

    // If you set this to a non-negative number, the search will be directed toward that vertex .
    public int toVertex = ALL_VERTICES;

    /** Set individual properties here, or an entirely new request */
    public ProfileRequest profileRequest = new ProfileRequest();

    /** Search mode: we need a single mode, it is up to the caller to disentagle the modes set in the profile request */
    public StreetMode streetMode = StreetMode.WALK;

    private RoutingVisitor routingVisitor;

    private Split originSplit;

    private Split destinationSplit;

    private int bestWeightAtDestination = Integer.MAX_VALUE;

    /**
     * Here is previous streetRouter in multi router search
     * For example if we are searching for P+R we need 2 street searches
     * First from start to all car parks and next from all the car parks to transit stops
     * <p>
     * Second street router has first one in previous. This is needed so the paths can be reconstructed in response
     **/
    public StreetRouter previous;

    public void setRoutingVisitor(RoutingVisitor routingVisitor) {
        this.routingVisitor = routingVisitor;
    }

    /** Currently used for debugging snapping to vertices
     * TODO: API should probably be nicer
     * setOrigin on split or setOrigin that would return split
     * @return
     */
    public Split getOriginSplit() {
        return originSplit;
    }

    /**
     * @return a map from transit stop indexes to their distances from the origin.
     * Note that the TransitLayer contains all the information about which street vertices are transit stops.
     */
    public TIntIntMap getReachedStops() {
        TIntIntMap result = new TIntIntHashMap();
        TransitLayer transitLayer = streetLayer.parentNetwork.transitLayer;
        transitLayer.stopForStreetVertex.forEachEntry((streetVertex, stop) -> {
            if (streetVertex == -1) return true;
            State state = getStateAtVertex(streetVertex);
            // TODO should this be time?
            if (state != null) result.put(stop, state.weight);
            return true; // continue iteration
        });
        return result;
    }

    /** Return a map where the keys are all the reached vertices, and the values are their distances from the origin. */
    public TIntIntMap getReachedVertices () {
        TIntIntMap result = new TIntIntHashMap();
        EdgeStore.Edge e = streetLayer.edgeStore.getCursor();
        bestStatesAtEdge.forEachEntry((eidx, states) -> {
            if (eidx < 0) return true;

            State state = states.stream().reduce((s0, s1) -> s0.weight < s1.weight ? s0 : s1).get();
            e.seek(eidx);
            int vidx = e.getToVertex();

            if (!result.containsKey(vidx) || result.get(vidx) > state.weight)
                result.put(vidx, state.weight);

            return true; // continue iteration
        });
        return result;
    }

    /**
     * @return a map where all the keys are vertex indexes with the particular flag and all the values are states.
     */
    public TIntObjectMap<State> getReachedVertices (VertexStore.VertexFlag flag) {
        TIntObjectMap<State> result = new TIntObjectHashMap<>();
        EdgeStore.Edge e = streetLayer.edgeStore.getCursor();
        VertexStore.Vertex v = streetLayer.vertexStore.getCursor();
        bestStatesAtEdge.forEachEntry((eidx, states) -> {
            if (eidx < 0) return true;

            State state = states.stream().reduce((s0, s1) -> s0.weight < s1.weight ? s0 : s1).get();
            e.seek(eidx);
            int vidx = e.getToVertex();
            v.seek(vidx);

            if (v.getFlag(flag)) {
                if (!result.containsKey(vidx) || result.get(vidx).weight > state.weight) {
                    result.put(vidx, state);
                }
            }

            return true; // continue iteration
        });
        return result;
    }

    /**
     * Get a distance table to all street vertices touched by the last search operation on this StreetRouter.
     * @return A packed list of (vertex, distance) for every reachable street vertex.
     * This is currently returning the weight, which is the distance in meters.
     */
    public int[] getStopTree () {
        TIntIntMap states = getReachedVertices();

        TIntList result = new TIntArrayList(states.size() * 2);
        // Convert stop vertex indexes in street layer to transit layer stop indexes.
        states.forEachEntry((vertexIndex, weight) -> {
            result.add(vertexIndex);
            result.add(weight);
            return true; // continue iteration
        });
        return result.toArray();
    }

    public StreetRouter (StreetLayer streetLayer) {
        this.streetLayer = streetLayer;
        // TODO one of two things: 1) don't hardwire drive-on-right, or 2) https://en.wikipedia.org/wiki/Dagen_H
        this.turnCostCalculator = new TurnCostCalculator(streetLayer, true);
    }

    /**
     * Finds closest vertex which has streetMode permissions
     *
     * @param lat Latitude in floating point (not fixed int) degrees.
     * @param lon Longitude in flating point (not fixed int) degrees.
     * @return true if edge was found near wanted coordinate
     */
    public boolean setOrigin (double lat, double lon) {
<<<<<<< HEAD
        Split split = streetLayer.findSplit(lat, lon, 500);
=======
        Split split = streetLayer.findSplit(lat, lon, searchRadius, streetMode);
>>>>>>> f5b4cdae
        if (split == null) {
            LOG.info("No street was found near the specified origin point of {}, {}.", lat, lon);
            return false;
        }
        originSplit = split;
        bestStatesAtEdge.clear();
        queue.clear();
        // from vertex is at end of back edge. Set edge correctly so that turn restrictions/costs are applied correctly
        // at the origin.
        State startState0 = new State(split.vertex0, split.edge + 1, streetMode);
        State startState1 = new State(split.vertex1, split.edge, streetMode);
        // TODO walk speed, assuming 1 m/sec currently.
        startState0.weight = split.distance0_mm / 1000;
        startState1.weight = split.distance1_mm / 1000;
        // NB not adding to bestStates, as it will be added when it comes out of the queue
        queue.add(startState0);
        queue.add(startState1);
        return true;
    }

    public void setOrigin (int fromVertex) {
        bestStatesAtEdge.clear();
        queue.clear();

        // NB backEdge of -1 is no problem as it is a special case that indicates that the origin was a vertex.
        State startState = new State(fromVertex, -1, streetMode);
        queue.add(startState);
    }

    /**
     * Adds multiple origins.
     *
     * Each state is one origin. Weight, durationSeconds and distance is copied from state.
     * If legMode is LegMode.BICYCLE_RENT state.isBikeShare is set to true
     *
     * @param previousStates map of bikeshares/P+Rs vertexIndexes and states Return of {@link #getReachedVertices(VertexStore.VertexFlag)}}
     * @param switchTime How many ms is added to state time (this is used when switching modes, renting bike, parking a car etc.)
     * @param switchCost This is added to the weight and is a cost of switching modes
     * @param legMode What origin search is this bike share or P+R
     */
    public void setOrigin(TIntObjectMap<State> previousStates, int switchTime, int switchCost, LegMode legMode) {
        bestStatesAtEdge.clear();
        queue.clear();

        previousStates.forEachEntry((vertexIdx, previousState) -> {
            // backEdge needs to be unique for each start state or they will wind up dominating each other.
            // subtract 1 from -vertexIdx because -0 == 0
            State state = new State(vertexIdx, -vertexIdx - 1, streetMode);
            state.weight = previousState.weight+switchCost;
            state.durationSeconds = previousState.durationSeconds+switchTime;
            if (legMode == LegMode.BICYCLE_RENT) {
                state.isBikeShare = true;
            }
            state.distance = previousState.distance;
            queue.add(state);
            return true;
        });

    }

    /**
     * Finds closest vertex which has streetMode permissions
     *
     * @param lat Latitude in floating point (not fixed int) degrees.
     * @param lon Longitude in flating point (not fixed int) degrees.
     * @return true if edge was found near wanted coordinate
     */
    public boolean setDestination (double lat, double lon) {
        this.destinationSplit = streetLayer.findSplit(lat, lon, searchRadius, streetMode);
        return this.destinationSplit != null;
    }

    public void setDestination (Split split) {
        this.destinationSplit = split;
    }

    /**
     * Call one of the setOrigin functions first.
     *
     * It uses all nonzero limit as a limit whichever gets hit first
     * For example if distanceLimitMeters > 0 it is used a limit. But if it isn't
     * timeLimitSeconds is used if it is bigger then 0. If both limits are 0 or both are set
     * warning is shown and both are used.
     */
    public void route () {

        final int distanceLimitMm;
        //This is needed otherwise timeLimitSeconds gets changed and
        // on next call of route on same streetRouter wrong warnings are returned
        // (since timeLimitSeconds is MAX_INTEGER not 0)
        final int tmpTimeLimitSeconds;

        if (distanceLimitMeters > 0) {
            //Distance in State is in mm wanted distance is in meters which means that conversion is necessary
            distanceLimitMm = distanceLimitMeters * 1000;
        } else {
            //We need to set distance limit to largest possible value otherwise nothing would get routed
            //since first edge distance would be larger then 0 m and routing would stop
            distanceLimitMm = Integer.MAX_VALUE;
        }
        if (timeLimitSeconds > 0) {
            tmpTimeLimitSeconds = timeLimitSeconds;
        } else {
            //Same issue with time limit
            tmpTimeLimitSeconds = Integer.MAX_VALUE;
        }

        if (timeLimitSeconds > 0 && distanceLimitMeters > 0) {
            LOG.warn("Both distance limit of {}m and time limit of {}s are set in streetrouter", distanceLimitMeters, timeLimitSeconds);
        } else if (timeLimitSeconds == 0 && distanceLimitMeters == 0) {
            LOG.warn("Distance and time limit are set to 0 in streetrouter. This means NO LIMIT in searching so WHOLE of street graph will be searched. This can be slow.");
        } else if (distanceLimitMeters > 0) {
            LOG.debug("Using distance limit of {}m", distanceLimitMeters);
        } else if (timeLimitSeconds > 0) {
            LOG.debug("Using time limit of {}s", timeLimitSeconds);
        }

        if (queue.size() == 0) {
            LOG.warn("Routing without first setting an origin, no search will happen.");
        }

        PrintStream printStream = null; // for debug output
        if (DEBUG_OUTPUT) {
            File debugFile = new File(String.format("street-router-debug.csv"));
            OutputStream outputStream;
            try {
                outputStream = new BufferedOutputStream(new FileOutputStream(debugFile));
            } catch (FileNotFoundException e) {
                throw new RuntimeException(e);
            }
            printStream = new PrintStream(outputStream);
            printStream.println("lat,lon,weight");
        }

        EdgeStore.Edge edge = streetLayer.edgeStore.getCursor();

        QUEUE: while (!queue.isEmpty()) {
            State s0 = queue.poll();

            if (DEBUG_OUTPUT) {
                VertexStore.Vertex v = streetLayer.vertexStore.getCursor(s0.vertex);

                double lat = v.getLat();
                double lon = v.getLon();

                if (s0.backEdge != -1) {
                    EdgeStore.Edge e = streetLayer.edgeStore.getCursor(s0.backEdge);
                    v.seek(e.getFromVertex());
                    lat = (lat + v.getLat()) / 2;
                    lon = (lon + v.getLon()) / 2;
                }

                printStream.println(String.format("%.6f,%.6f,%d", v.getLat(), v.getLon(), s0.weight));
            }
            if (bestStatesAtEdge.containsKey(s0.backEdge)) {
                for (State state : bestStatesAtEdge.get(s0.backEdge)) {
                    // states in turn restrictions don't dominate anything
                    if (state.turnRestrictions == null)
                        continue QUEUE;
                    else if (s0.turnRestrictions != null && s0.turnRestrictions.size() == state.turnRestrictions.size()) {
                        // if they have the same turn restrictions, dominate this state with the one in the queue.
                        // if we make all turn-restricted states strictly incomparable we can get infinite loops with adjacent turn
                        // restrictions, see #88.
                        boolean[] same = new boolean [] { true };
                        s0.turnRestrictions.forEachEntry((ridx, pos) -> {
                            if (!state.turnRestrictions.containsKey(ridx) || state.turnRestrictions.get(ridx) != pos) same[0] = false;
                            return same[0]; // shortcut iteration if they're not the same
                        });

                        if (same[0]) continue QUEUE;
                    }
                }
            }

            if (toVertex > 0 && toVertex == s0.vertex) {
                // found destination
                break;
            }

            if (s0.weight > bestWeightAtDestination) break;

            // non-dominated state coming off the pqueue is by definition the best way to get to that vertex
            // but states in turn restrictions don't dominate anything, to avoid resource limiting issues
            if (s0.turnRestrictions != null)
                bestStatesAtEdge.put(s0.backEdge, s0);
            else {
                // we might need to save an existing state that is in a turn restriction so is codominant
                for (Iterator<State> it = bestStatesAtEdge.get(s0.backEdge).iterator(); it.hasNext();) {
                    State other = it.next();
                    if (s0.weight < other.weight) it.remove();
                    // avoid a ton of codominant states when there is e.g. duplicated OSM data
                    // However, save this state if it is not in a turn restriction and the other state is
                    else if (s0.weight == other.weight && !(other.turnRestrictions != null && s0.turnRestrictions == null))
                        continue QUEUE;
                }
                bestStatesAtEdge.put(s0.backEdge, s0);
            }

            if (routingVisitor != null) {
                routingVisitor.visitVertex(s0);
            }

            // if this state is at the destination, figure out the cost at the destination and use it for target pruning
            // by using getState(split) we include turn restrictions and turn costs. We've already addded this state
            // to bestStates so getState will be correct
            if (destinationSplit != null && (s0.vertex == destinationSplit.vertex0 || s0.vertex == destinationSplit.vertex1)) {
                State atDest = getState(destinationSplit);
                // atDest could be null even though we've found a nearby vertex because of a turn restriction
                if (atDest != null && bestWeightAtDestination > atDest.weight) bestWeightAtDestination = atDest.weight;
            }

            // explore edges leaving this vertex
            streetLayer.outgoingEdges.get(s0.vertex).forEach(eidx -> {
                edge.seek(eidx);

                State s1 = edge.traverse(s0, streetMode, profileRequest, turnCostCalculator);

                if (s1 != null && s1.distance <= distanceLimitMm && s1.getDurationSeconds() < tmpTimeLimitSeconds) {
                    queue.add(s1);
                }

                return true; // iteration over edges should continue
            });
        }
        if (DEBUG_OUTPUT) {
            printStream.close();
        }
    }

    /** get a single best state at the end of an edge. There can be more than one state at the end of an edge due to turn restrictions */
    public State getStateAtEdge (int edgeIndex) {
        Collection<State> states = bestStatesAtEdge.get(edgeIndex);
        if (states.isEmpty()) {
            return null; // Unreachable
        }

        // get the lowest weight, even if it's in the middle of a turn restriction
        return states.stream().reduce((s0, s1) -> s0.weight < s1.weight ? s0 : s1).get();
    }

    /**
     * Get a single best state at a vertex. NB this should not be used for propagating to samples, as you need to apply
     * turn costs/restrictions during propagation.
     */
    public State getStateAtVertex (int vertexIndex) {
        State ret = null;

        for (TIntIterator it = streetLayer.incomingEdges.get(vertexIndex).iterator(); it.hasNext();) {
            int eidx = it.next();

            State state = getStateAtEdge(eidx);

            if (state == null) continue;

            if (ret == null) ret = state;
            else if (ret.weight > state.weight) ret = state;
        }

        return ret;
    }

    public int getTravelTimeToVertex (int vertexIndex) {
        State state = getStateAtVertex(vertexIndex);
        return state != null ? state.weight : Integer.MAX_VALUE;
    }

    /**
     * Returns state with smaller weight to vertex0 or vertex1
     *
     * If state to only one vertex exists return that vertex.
     * If state to none of the vertices exists returns null
     * @param split
     * @return
     */
    public State getState(Split split) {
        // get all the states at all the vertices
        List<State> relevantStates = new ArrayList<>();

        EdgeStore.Edge e = streetLayer.edgeStore.getCursor(split.edge);

        for (TIntIterator it = streetLayer.incomingEdges.get(split.vertex0).iterator(); it.hasNext();) {
            Collection<State> states = bestStatesAtEdge.get(it.next());
            states.stream().filter(s -> e.canTurnFrom(s, new State(-1, split.edge, s)))
                    .map(s -> {
                        State ret = new State(-1, split.edge, s);
                        ret.streetMode = s.streetMode;

                        // figure out the turn cost
                        int turnCost = this.turnCostCalculator.computeTurnCost(s.backEdge, split.edge, s.streetMode);
                        int traversalCost = (int) Math.round(split.distance0_mm / 1000d / e.calculateSpeed(profileRequest, s.streetMode));

                        // TODO length of perpendicular
                        ret.incrementWeight(turnCost + traversalCost);
                        ret.incrementTimeInSeconds(turnCost + traversalCost);

                        return ret;
                    })
                    .forEach(relevantStates::add);
        }

        // advance to back edge
        e.advance();

        for (TIntIterator it = streetLayer.incomingEdges.get(split.vertex1).iterator(); it.hasNext();) {
            Collection<State> states = bestStatesAtEdge.get(it.next());
            states.stream().filter(s -> e.canTurnFrom(s, new State(-1, split.edge + 1, s)))
                    .map(s -> {
                        State ret = new State(-1, split.edge + 1, s);
                        ret.streetMode = s.streetMode;

                        // figure out the turn cost
                        int turnCost = this.turnCostCalculator.computeTurnCost(s.backEdge, split.edge + 1, s.streetMode);
                        int traversalCost = (int) Math.round(split.distance1_mm / 1000d / e.calculateSpeed(profileRequest, s.streetMode));

                        // TODO length of perpendicular
                        ret.incrementWeight(turnCost + traversalCost);
                        ret.incrementTimeInSeconds(turnCost + traversalCost);

                        return ret;
                    })
                    .forEach(relevantStates::add);
        }

        return relevantStates.stream().reduce((s0, s1) -> s0.weight < s1.weight ? s0 : s1).orElse(null);
    }

    public Split getDestinationSplit() {
        return destinationSplit;
    }

    /**
     * Returns state with smaller weight to vertex0 or vertex1
     *
     * First split is called with streetMode Mode
     *
     * If state to only one vertex exists return that vertex.
     * If state to none of the vertices exists returns null
     * @return
     */
    public State getState(double lat, double lon) {
        Split split = streetLayer.findSplit(lat, lon, searchRadius, streetMode);
        if (split == null) {
            LOG.info("No street was found near the specified origin point of {}, {}.", lat, lon);
            return null;
        }
        return getState(split);
    }

    public static class State implements Cloneable {
        public int vertex;
        public int weight;
        public int backEdge;

        protected int durationSeconds;
        //Distance in mm
        public int distance;
        public StreetMode streetMode;
        public State backState; // previous state in the path chain
        public boolean isBikeShare = false; //is true if vertex in this state is Bike sharing station where mode switching occurs

        /**
         * turn restrictions we are in the middle of.
         * Value is how many edges of this turn restriction we have traversed so far, so if 1 we have traversed only the from edge, etc.
         */
        public TIntIntMap turnRestrictions;

        public State(int atVertex, int viaEdge, State backState) {
            this.vertex = atVertex;
            this.backEdge = viaEdge;
            this.backState = backState;
            this.distance = backState.distance;
            this.durationSeconds = backState.durationSeconds;
            this.weight = backState.weight;
        }

        public State(int atVertex, int viaEdge, StreetMode streetMode) {
            this.vertex = atVertex;
            this.backEdge = viaEdge;
            this.backState = null;
            this.distance = 0;
            this.streetMode = streetMode;
            this.durationSeconds = 0;
        }


        public void incrementTimeInSeconds(long seconds) {
            if (seconds < 0) {
                LOG.warn("A state's time is being incremented by a negative amount while traversing edge "
                    );
                //defectiveTraversal = true;
                return;
            }
            durationSeconds += seconds;
        }

        public int getDurationSeconds() {
            return durationSeconds;
        }

        public void incrementWeight(float weight) {
            this.weight+=(int)weight;
        }

        public String dump() {
            State state = this;
            StringBuilder out = new StringBuilder();
            out.append("BEGIN PATH DUMP\n");
            while (state != null) {
                out.append(String.format("%s at %s via %s\n", state.vertex, state.weight, state.backEdge));
                state = state.backState;
            }
            out.append("END PATH DUMP\n");

            return out.toString();
        }
    }

}<|MERGE_RESOLUTION|>--- conflicted
+++ resolved
@@ -34,12 +34,6 @@
 
     public final StreetLayer streetLayer;
 
-    /**
-     *  What search radius is used in {@link Split#find(double, double, double, StreetLayer, StreetMode)}
-     *  @default: 300 m
-     */
-    public int searchRadius = 300;
-
     // TODO don't hardwire drive-on-right
     private TurnCostCalculator turnCostCalculator;
 
@@ -218,11 +212,7 @@
      * @return true if edge was found near wanted coordinate
      */
     public boolean setOrigin (double lat, double lon) {
-<<<<<<< HEAD
-        Split split = streetLayer.findSplit(lat, lon, 500);
-=======
-        Split split = streetLayer.findSplit(lat, lon, searchRadius, streetMode);
->>>>>>> f5b4cdae
+        Split split = streetLayer.findSplit(lat, lon, StreetLayer.LINK_RADIUS_METERS, streetMode);
         if (split == null) {
             LOG.info("No street was found near the specified origin point of {}, {}.", lat, lon);
             return false;
@@ -291,7 +281,7 @@
      * @return true if edge was found near wanted coordinate
      */
     public boolean setDestination (double lat, double lon) {
-        this.destinationSplit = streetLayer.findSplit(lat, lon, searchRadius, streetMode);
+        this.destinationSplit = streetLayer.findSplit(lat, lon, StreetLayer.LINK_RADIUS_METERS, streetMode);
         return this.destinationSplit != null;
     }
 
@@ -563,7 +553,7 @@
      * @return
      */
     public State getState(double lat, double lon) {
-        Split split = streetLayer.findSplit(lat, lon, searchRadius, streetMode);
+        Split split = streetLayer.findSplit(lat, lon, StreetLayer.LINK_RADIUS_METERS, streetMode);
         if (split == null) {
             LOG.info("No street was found near the specified origin point of {}, {}.", lat, lon);
             return null;
