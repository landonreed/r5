--- conflicted
+++ resolved
@@ -88,12 +88,7 @@
         int endVertexStopIndex = transportNetwork.transitLayer.streetVertexForStop.get(endStopIndex);
         //LOG.info("Filling response access paths:");
         //TODO: update this so that each stopIndex and mode pair is changed to streetpath only once
-<<<<<<< HEAD
-        LegMode accessMode = stopModeAccessMap.get(startStopIndex);
-
-=======
         LegMode accessMode = currentTransitPath.accessMode;
->>>>>>> 53f103e3
         if (accessMode != null) {
             int accessPathIndex = profileOption.getAccessIndex(accessMode, startVertexStopIndex);
             if (accessPathIndex < 0) {
@@ -121,12 +116,8 @@
             LOG.warn("Mode is not in stopModeAccessMap for start stop:{}({})", startVertexStopIndex, startStopIndex);
         }
 
-<<<<<<< HEAD
         //LOG.info("Filling response EGRESS paths:");
-        LegMode egressMode = stopModeEgressMap.get(endStopIndex);
-=======
         LegMode egressMode = currentTransitPath.egressMode;
->>>>>>> 53f103e3
         if (egressMode != null) {
             int egressPathIndex = profileOption.getEgressIndex(egressMode, endVertexStopIndex);
             if (egressPathIndex < 0) {
